--- conflicted
+++ resolved
@@ -403,7 +403,6 @@
   inner->set_tag("subgroup_inline");
 }
 
-<<<<<<< HEAD
 static void TagTx(stripe::Block* block, const std::set<std::string>& elems) {
   IVLOG(1, "TagTX: " << elems);
   for (auto& stmt : block->stmts) {
@@ -464,9 +463,4 @@
 
 }  // namespace codegen
 }  // namespace tile
-}  // namespace vertexai
-=======
-} // namespace codegen
-} // namespace tile
-} // namespace vertexai
->>>>>>> 877b1cd3
+}  // namespace vertexai